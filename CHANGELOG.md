# sqlfmt CHANGELOG

All notable changes to this project will be documented in this file.

## [Unreleased]

<<<<<<< HEAD
### Features

-   Add support for formatting SQL code blocks in Markdown files. Introduces a new extra install (`pipx install shandy-sqlfmt[markdownfmt]`) and CLI option (`--no-markdownfmt`) ([#593](https://github.com/tconbeer/sqlfmt/issues/593) - thank you, [@michael-the1](https://github.com/michael-the1)).
=======
## [0.21.4] - 2024-07-09

### Formatting Changes and Bug Fixes

- Databricks `left anti` & `right anti` joins are now supported.
>>>>>>> adfb1141

## [0.21.3] - 2024-04-25

### Bug Fixes

- The Postgres operators for `(NOT) (I)LIKE`, `~~`, `~~*`, `!~~`, `!~~*`, are now supported (these use two tildes where the posix version of these operators use a single tilde) ([#576](https://github.com/tconbeer/sqlfmt/issues/576) - thank you [@tuckerrc](https://github.com/tuckerrc)!).

## [0.21.2] - 2024-01-22

### Bug Fixes

- `{% for %}...{% else %}...{% endfor %}` loops are now supported. Previously, a BracketError was raised if a `for` loop included an `else` tag ([#549](https://github.com/tconbeer/sqlfmt/issues/549) - thank you, [@yassun7010](https://github.com/yassun7010)!).

## [0.21.1] - 2023-12-19

### Bug Fixes

- Fixes a bug where extra indentation was added inside multiline jinja tags if those jinja tags contained a python multiline string ([#536](https://github.com/tconbeer/sqlfmt/issues/500) - thank you [@yassun7010](https://github.com/yassun7010)!).

## [0.21.0] - 2023-10-20

### Bug Fixes

- Adds support for the `map<...>` type declaration syntax from Athena. ([#500](https://github.com/tconbeer/sqlfmt/issues/500) - thank you for the issue and fix, [@benjamin-awd](https://github.com/benjamin-awd)!)
- Fixes a bug where nested dicts inside jinja expressions (e.g., `{{ {'a': {'b': 1}} }}`) could cause parsing errors ([#471](https://github.com/tconbeer/sqlfmt/issues/500) - thank you [@rparvathaneni-sc](https://github.com/rparvathaneni-sc) and [@benjamin-awd](https://github.com/benjamin-awd)!). This fix introduces a dependency on jinja2 > v3.0.
- Fixes a bug in the lexing logic that prevented the walrus operator (`:=`) from being lexed as a single token ([#502](https://github.com/tconbeer/sqlfmt/issues/502) - thank you [@federico-hero](https://github.com/federico-hero)!).

## [0.20.0] - 2023-09-25

### BREAKING CHANGES

- Drops support for Python 3.7. Please upgrade to Python 3.8 or higher.

### Formatting Changes and Bug Fixes

- `any()` and `all()` will no longer get spaces between the function name and the parenthesis, unless they are a part of a `like any ()` or `like all ()` operator ([#483](https://github.com/tconbeer/sqlfmt/issues/483) - thank you [@damirbk](https://github.com/damirbk)!).
- Snowflake's `//` comment markers are now parsed as comments and rewritten to `--` on formatting ([#468](https://github.com/tconbeer/sqlfmt/issues/468) - thank you [@nilsonavp](https://github.com/nilsonavp)!).
- DuckDB's `semi`, `anti`, `positional`, and `asof` joins are now supported. ([#482](https://github.com/tconbeer/sqlfmt/issues/482)).

## [0.19.2] - 2023-07-31

### Bug Fixes

- Fixes a bug where `--exclude` would not follow symlinks when globbing
  ([#457](https://github.com/tconbeer/sqlfmt/issues/457) - thank you [@jeancochrane](https://github.com/jeancochrane)!).

## [0.19.1] - 2023-07-13

### Bug Fixes

- Fixes a bug where `--fmt: off` comments could cause an error in formatting a file
  ([#447](https://github.com/tconbeer/sqlfmt/issues/447) - thank you [@ramonvermeulen](https://github.com/ramonvermeulen)!).
- Fixes a bug where some formatting changes were applied to sections of code in
  `--fmt: off` blocks.
- Fixes a bug where comments inside of `--fmt: off` would still be formatted.
  ([#136](https://github.com/tconbeer/sqlfmt/issues/136)).

## [0.19.0] - 2023-06-08

### Bug Fixes

- Relative `exclude` paths defined in `pyproject.toml` files are now evaluated relative to the location of the file, not the current working directory.
  Relative paths provided to the `--exclude` option (or env var) are evaluated relative to the current working directory. Files and exclude paths
  are now compared as resolved, absolute paths. (Fixes [#431](https://github.com/tconbeer/sqlfmt/issues/431) - thank you [@cmcnicoll](https://github.com/cmcnicoll)!)
- Fixes a bug where a comment like `{#-- comment --#}` would cause a false positive for the
  comment safety check. ([#434](https://github.com/tconbeer/sqlfmt/issues/434))

### Formatting Changes

- sqlfmt now supports the `<=>` operator ([#432](https://github.com/tconbeer/sqlfmt/issues/432) - thank you [@kathykwon](https://github.com/kathykwon)!)

## [0.18.3] - 2023-05-31

### Bug Fixes

- fixes a bug where multiple c-style comments (e.g., `/* comment */`) on a single line would cause sqlfmt
  to not include all comments in formatted output ([#419](https://github.com/tconbeer/sqlfmt/issues/419) - thank you [@aersam](https://github.com/aersam)!)

### Features

- adds a safety check to ensure comments are preserved in formatted output

## [0.18.2] - 2023-05-31

- fixes a bug where specifying both relative and absolute paths would cause sqlfmt to crash ([#426](https://github.com/tconbeer/sqlfmt/issues/426) - thank you for the issue and fix, [@smcgivern](https://github.com/smcgivern)!)

## [0.18.1] - 2023-05-10

- fixes a bug when lexing `union distinct` tokens ([#417](https://github.com/tconbeer/sqlfmt/issues/417) - thank you, [@paschmaria](https://github.com/paschmaria)!)

## [0.18.0] - 2023-04-19

### Formatting Changes

- the contents of jinja blocks are now indented if the block wraps onto multiple rows ([#403](https://github.com/tconbeer/sqlfmt/issues/403)). This is now the proper sqlfmt style:

  ```sql
  select
      some_field,
      {% for some_item in some_sequence %}
          some_function({{ some_item }}){% if not loop.last %}, {% endif %}
      {% endfor %}
  ```

  While in this simple example the new style makes it less clear 
  that `some_field` and `some_function` are at the
  same SQL depth, the formatting of complex files with nested jinja blocks is much improved.
  For example:

  ```sql
  {%- for col in cols -%}
      {%- if col.column.lower() not in remove | map(
          "lower"
      ) and col.column.lower() not in exclude | map("lower") -%}
          {% do include_cols.append(col) %}
      {%- endif %}
  {%- endfor %}
  ```

  See also [this discussion](https://github.com/tconbeer/sqlfmt/discussions/317). Thank you 
  [@dave-connors-3](https://github.com/dave-connors-3) and 
  [@alrocar](https://github.com/alrocar)!
- sqlfmt now supports all [Postgres frame clauses](https://www.postgresql.org/docs/current/sql-expressions.html#SYNTAX-WINDOW-FUNCTIONS), not just those that start with `rows between`. ([#404](https://github.com/tconbeer/sqlfmt/issues/404))

## [0.17.1] - 2023-04-12

### Bug Fixes

- fixed a bug where format-off tokens could cause sqlfmt to raise a bracket mismatch error ([#395](https://github.com/tconbeer/sqlfmt/issues/395) - thank you, [@AndrewLaneAtPowerSchool](https://github.com/AndrewLaneAtPowerSchool)!).

## [0.17.0] - 2023-02-24

### Features

- sqlfmt now defaults to reading and writing files using the `utf-8` encoding. Previously, we used Python's default behavior of using the encoding from the host machine's locale. However, as `utf-8` becomes a de-facto standard, this was causing issues for some Windows users, whose locale was set to use older encodings. You can use the `--encoding` option to specify a different encoding. Setting encoding to `inherit`, e.g., `sqlfmt --encoding inherit foo.sql` will revert to the old behavior of using the host's locale. sqlfmt will detect and preserve a UTF BOM if it is present. If you specify `--encoding utf-8-sig`, sqlfmt will always write a UTF-8 BOM in the formatted file. ([#350](https://github.com/tconbeer/sqlfmt/issues/350), [#381]((https://github.com/tconbeer/sqlfmt/issues/381)), [#383]((https://github.com/tconbeer/sqlfmt/issues/383)) - thank you [@profesia-company](https://github.com/profesia-company), [@cmcnicoll](https://github.com/cmcnicoll), [@aersam](https://github.com/aersam), and [@ryanmeekins](https://github.com/ryanmeekins)!)

## [0.16.0] - 2023-01-27

### Formatting Changes + Bug Fixes

- sqlfmt no longer merges lines that contain comments, unless the position of those comments can be preserved ([#348](https://github.com/tconbeer/sqlfmt/issues/348) - thank you, [@rileyschack](https://github.com/rileyschack) and [@IanEdington](https://github.com/IanEdington)!). Accordingly, comments that are inline will stay inline, even if they are too long to fit.
- sqlfmt no longer merges together lines containing multiline jinja blocks unless those lines start with an operator or comma ([#365](https://github.com/tconbeer/sqlfmt/issues/365) - thank you, [@gavlt](https://github.com/gavlt)!).
- fixed a bug where adding a jinja end tag (e.g., `{% endif %}`) to a line could cause bad formatting of everything on that line

## [0.15.2] - 2023-01-23

### Features

- adds support for ARM-based platforms using Docker.

## [0.15.1] - 2023-01-20

### Features

- added a Dockerfile for running sqlfmt in a container. New versions of sqlfmt will include Docker builds pushed to the GitHub Container Registry (thank you [@ysmilda](https://github.com/ysmilda)!).

## [0.15.0] - 2023-01-18

### Formatting Changes + Bug Fixes

- sqlfmt now removes extra blank lines ([#249](https://github.com/tconbeer/sqlfmt/issues/313) - thank you, [@nfcampos](https://github.com/nfcampos)!). Basically, no more than 1 blank line inside queries or blocks; no more than 2 between queries or blocks.
- sqlfmt now supports `create <object> ... clone` statements ([#313](https://github.com/tconbeer/sqlfmt/issues/313)).
- sqlfmt will now format all files that end with `*.sql` and `*.sql.jinja`, even those with other dots in their filenames ([#354](https://github.com/tconbeer/sqlfmt/issues/354) - thank you [@ysmilda](https://github.com/ysmilda)!).
- fixed a bug where `{% call %}` blocks with arguments like `{% call(foo) bar(baz) %}` would cause a parsing error ([#353](https://github.com/tconbeer/sqlfmt/issues/353) - thank you [@IgnorantWalking](https://github.com/IgnorantWalking)!).
- sqlfmt now supports [bun placeholders](https://bun.uptrace.dev/guide/placeholders.html) ([#356](https://github.com/tconbeer/sqlfmt/issues/356) - thank you [@ysmilda](https://github.com/ysmilda)!)

### Features

- by default, sqlfmt now runs an additional safety check that parses the formatted output to ensure it contains all of the same content as the raw input. This incurs a slight (~20%) performance penalty. To bypass this safety check, you can use the command line option `--fast`, the corresponding TOML or environment variable config, or pass `Mode(fast=True)` to any API method. The safety check is automatically bypassed if sqlfmt is run with the `--check` or `--diff` options. If the safety check fails, the CLI will include an error in the report, and the `format_string` API will raise a `SqlfmtEquivalenceError`, which is a subclass of `SqlfmtError`.

## [0.14.3] - 2023-01-05

### Formatting Changes + Bug Fixes

- fixed a bug where very long lines could raise `RecursionError` ([#343](https://github.com/tconbeer/sqlfmt/issues/343) - thank you [@kcem-flyr](https://github.com/kcem-flyr)!).

## [0.14.2] - 2022-12-12

### Formatting Changes + Bug Fixes

- fixed a bug where nested `{% set %}` and `{% call %}` blocks would cause a parsing error ([#338](https://github.com/tconbeer/sqlfmt/issues/338) - thank you [@AndrewLane](https://github.com/AndrewLane)!).

## [0.14.1] - 2022-12-06

### Formatting Changes + Bug Fixes

- sqlfmt now supports `is [not] distinct from` as a word operator ([#327](https://github.com/tconbeer/sqlfmt/issues/327) - thank you [@IgnorantWalking](https://github.com/IgnorantWalking), [@kadekillary](https://github.com/kadekillary)!).
- fixed a bug where jinja `{% call %}` blocks that called a macro that wasn't `statement` caused a parsing error ([#335](https://github.com/tconbeer/sqlfmt/issues/335) - thank you [@AndrewLane](https://github.com/AndrewLane)!).

### Performance

- sqlfmt runs finish in 20% less time due to algorithmic improvements

## [0.14.0] - 2022-11-30

### Formatting Changes + Bug Fixes

- sqlfmt now supports `{% materialization ... %}` and `{% call statement(...) %}` blocks ([#309](https://github.com/tconbeer/sqlfmt/issues/309)).
- sqlfmt now resets the SQL depth of a query after encountering an `{% endmacro %}`, `{% endtest %}`, `{% endcall %}`, or `{% endmaterialization %}` tag.
- sqlfmt now supports `create warehouse` and `alter warehouse` statements ([#312](https://github.com/tconbeer/sqlfmt/issues/312), [#299](https://github.com/tconbeer/sqlfmt/issues/312)).
- sqlfmt now supports `alter function` and `drop function` statements ([#310](https://github.com/tconbeer/sqlfmt/issues/310), [#311](https://github.com/tconbeer/sqlfmt/issues/311)), and Snowflake's `create external function` statements ([#322](https://github.com/tconbeer/sqlfmt/issues/322)).
- sqlfmt better supports numeric constants (number literals), including those using scientific notation (e.g., `1.5e-9`) and the unary `+` or `-` operators (e.g., `+3`), and is now smarter about when the `-` symbol is the unary negative or binary subtraction operator. ([#321](https://github.com/tconbeer/sqlfmt/issues/321) - thank you [@liaopeiyuan](https://github.com/liaopeiyuan)!).
- fixed a bug where we added extra whitespace to the end of empty comment lines ([#319](https://github.com/tconbeer/sqlfmt/issues/319) - thank you [@eherde](https://github.com/eherde)!).
- fixed an bug where wrapping unsupported DDL in jinja would cause a parsing error ([#326](https://github.com/tconbeer/sqlfmt/issues/326) - thank you [@ETG-msimons](https://github.com/ETG-msimons)!). Also improved parsing of unsupported DDL and made false positives less likely.
- fixed a bug where we could have unsafely run _black_ against jinja that contained Python keywords and their safe alternatives (e.g., `return(return_())`).
- fixed a bug where we deleted some extra whitespace lines (and in very rare cases, nonblank lines)
- fixed a bug where Python recursion limits could cause incorrect formatting in rare cases

## [0.13.0] - 2022-11-01

### Formatting Changes + Bug Fixes

- sqlfmt now supports `delete` statements and the associated keywords `using` and `returning` ([#281](https://github.com/tconbeer/sqlfmt/issues/281)).
- sqlfmt now supports `grant` and `revoke` statements and all associated keywords ([#283](https://github.com/tconbeer/sqlfmt/issues/283)).
- sqlfmt now supports `create function` statements and all associated keywords ([#282](https://github.com/tconbeer/sqlfmt/issues/282)).
- sqlfmt now supports the `explain` keyword ([#280](https://github.com/tconbeer/sqlfmt/issues/280)).
- sqlfmt now supports BigQuery typed table and struct definitions and literals, like `table<a int64, b bytes(5), c string>`.
- sqlfmt now supports variables like `$foo` as ordinary identifiers.

### Features

- sqlfmt is now tested against Python 3.11 ([#242](https://github.com/tconbeer/sqlfmt/issues/242)). Previous versions of sqlfmt are also compatible.
  with Python 3.11. When installed in 3.11, sqlfmt no longer requires the `tomli` dependency.

## [0.12.0] - 2022-10-14

### Formatting Changes + Bug Fixes

- DDL and DML statements (`create`, `insert`, `grant`, etc.) will no longer be formatted ([#243](https://github.com/tconbeer/sqlfmt/issues/243)). 
  These statements were never supported by sqlfmt, and the existing algorithm produced bad formatting. Support for DDL and DML statements will be gradually added back in in future versions.
  For more information, see the [tracking issue for DDL support](https://github.com/tconbeer/sqlfmt/issues/262).
- BigQuery typed array literals like `array<float64>[1, 2]` are now supported, and spaces will no longer be inserted around `<` and `>` ([#212](https://github.com/tconbeer/sqlfmt/issues/212)).
- SparkSQL-specific keywords `tablesample`, `cluster by`, `distribute by`, `sort by`, and `lateral view` are now supported by the polyglot dialect ([#264](https://github.com/tconbeer/sqlfmt/issues/264)).
- `pivot` and `unpivot` are now supported as word operators, and will have a space between the keyword and the following parentheses.
- `values` is now supported as an unterminated keyword; tuples of values will be indented from the `values` keyword if they span more than one line ([#263](https://github.com/tconbeer/sqlfmt/issues/263)).

## [0.11.1] - 2022-09-17

### Features

- Any CLI option can now be configured using environment variables. Variable names are prefixed by `SQLFMT` and are the `SHOUTING_CASE` spelling of the options. For example, `sqlfmt . --line-length 100` is equivalent to `SQLFMT_LINE_LENGTH=100 sqlfmt .` ([#251](https://github.com/tconbeer/sqlfmt/issues/251)).

### Documentation

- The README has been shortened and now links to [docs.sqlfmt.com](https://docs.sqlfmt.com).

## [0.11.0] - 2022-08-21

### Breaking API Changes

- The `files` argument of `api.run` is now a `Collection[pathlib.Path]` that represents an exact collection of files to be formatted, instead of a list of paths to search for files. Use `api.get_matching_paths(paths, mode)` to return the set of exact paths expected by `api.run`.

### Features

- sqlfmt will now display a progress bar for long runs ([#231](https://github.com/tconbeer/sqlfmt/pull/231)). You can disable this with the `--no-progressbar` option.
- `api.run` now accepts an optional `callback` argument, which must be a `Callable[[Awaitable[SqlFormatResult]], None]`. Unless the `--single-process` option is used, the callback is executed after each file is formatted.
- sqlfmt can now be called as a python module, with `python -m sqlfmt`.

### Formatting Changes + Bug Fixes

- adds more granularity to operator precedence and will merge lines more aggressively that start with high-precedence operators ([#200](https://github.com/tconbeer/sqlfmt/issues/200)).
- improves the formatting of `between ... and ...`, especially in situations where the source includes a line break ([#207](https://github.com/tconbeer/sqlfmt/issues/207)).
- improves the consistency of formatting long chains of operators that include parentheses ([#214](https://github.com/tconbeer/sqlfmt/issues/214)).
- fixes a bug that caused unnecessary copying of the cache when using multiprocessing. Large projects should see dramatically faster (near-instant) runs once the cache is warm.
- fixes a bug that could cause lines with long jinja tags to be one character over the line length limit, and could result in unstable formatting ([#237](https://github.com/tconbeer/sqlfmt/issues/237) - thank you [@nfcampos](https://github.com/nfcampos)!).
- fixes a bug that formatted array literals like they were indexing operations ([#235](https://github.com/tconbeer/sqlfmt/issues/235) - thank you [@nfcampos](https://github.com/nfcampos)!).

## [0.10.1] - 2022-08-05

### Features

- sqlfmt now supports the psycopg placeholders `%s` and `%(name)s` ([#198](https://github.com/tconbeer/sqlfmt/issues/198) - thank you [@snorkysnark](https://github.com/snorkysnark)!).

### Formatting Changes + Bug Fixes

- sqlfmt now standardizes whitespace inside word tokens ([#201](https://github.com/tconbeer/sqlfmt/issues/201)).
- `using` is now treated as a word operator. It gets a space before its brackets and merging with surrounding lines is now much improved ([#218](https://github.com/tconbeer/sqlfmt/issues/218) - thank you [@nfcampos](https://github.com/nfcampos)!).
- `within group` and `filter` are now treated like `over`, and the formatting of those aggregate clauses is improved ([#205](https://github.com/tconbeer/sqlfmt/issues/205)).

## [0.10.0] - 2022-08-02

### Features

- sqlfmt now supports ClickHouse. When run with the `--dialect clickhouse` option, sqlfmt will not lowercase names that could be case-sensitive in ClickHouse, like function names, aliases, etc. ([#193](https://github.com/tconbeer/sqlfmt/issues/193) - thank you [@Shlomixg](https://github.com/Shlomixg)!).

### Formatting Changes + Bug Fixes

- formatting for chained boolean operators with complex expressions is now significantly improved ([#189](https://github.com/tconbeer/sqlfmt/issues/189) - thank you [@Rainymood](https://github.com/Rainymood)!).
- formatting for array indexing is now significantly improved ([#209](https://github.com/tconbeer/sqlfmt/issues/209)) and sqlfmt no longer inserts spaces between the `offset()` function and its brackets.
- set operators (like `union`) are now formatted differently. They must be on their own line, and will not cause subsequent blocks to be indented ([#188](https://github.com/tconbeer/sqlfmt/issues/188) - thank you [@Rainymood](https://github.com/Rainymood)!).
- `select * except (...)` syntax is now explicitly supported, and formatting is improved. Support added for BigQuery and DuckDB star options: `except`, `exclude`, `replace`.
- sqlfmt no longer inserts spaces between nested or repeated brackets, like `(())` or `()[]`.
- a bug causing unstable formatting with long/multiline jinja tags has been fixed ([#175](https://github.com/tconbeer/sqlfmt/issues/175)).

## [0.9.0] - 2022-06-02

### Features

- jinjafmt is now able to format jinja that contains functions and variables that are reserved python words (e.g., return, except, from) ([#177](https://github.com/tconbeer/sqlfmt/issues/177), [#155](https://github.com/tconbeer/sqlfmt/issues/155)), and `~`, the jinja string concatenation operator ([#182](https://github.com/tconbeer/sqlfmt/issues/182))
- adds a new command-line option to reset the sqlfmt cache ([#184](https://github.com/tconbeer/sqlfmt/issues/184))

### Fixes

- fixes issue where jinjafmt would insert a trailing comma into multiline macro definitions, causing dbt compiling errors ([#156](https://github.com/tconbeer/sqlfmt/issues/156))
- fixes issue causing unstable formatting of multiline jinja tags when black is unable to parse the tag ([#176](https://github.com/tconbeer/sqlfmt/issues/176))
- fixes issue for developers where pre-commit hooks would not install

### Primer

- sqlfmt_primer now runs against forked (formatted) repos to make changes easier to detect

## [0.8.0] - 2022-05-04

### Formatting Changes

- sqlfmt is now more conservative about preserving whitespace around jinja expressions when we remove newlines ([#162](https://github.com/tconbeer/sqlfmt/issues/162), [#165](https://github.com/tconbeer/sqlfmt/issues/165) - thank you [@rcaddell](https://github.com/rcaddell) and [@rjay98](https://github.com/rjay98)!)
- jinja blocks are now dedented before line merging, instead of after. This results in small changes to formatted output in some cases where jinja blocks are used
- fixes an issue where jinja else and elif statements could cause unstable formatting. May impact whitespace for the tokens following `{% else %}` and `{% elif %}` statements

## [0.7.0] - 2022-04-24

### Breaking Changes

- api.run now accepts `files` as a `List[pathlib.Path]` instead of a `List[str]`

### Features

- any command line option can now be set in a `pyproject.toml` file. See `README` for more information ([#90](https://github.com/tconbeer/sqlfmt/issues/90))
- sqlfmt now accepts an `--exclude` option to specify a glob of files to exclude from formatting ([#131](https://github.com/tconbeer/sqlfmt/issues/131))

## [0.6.0] - 2022-03-21

### Formatting Fixes

- adds support for snapshot blocks, so the contents of those blocks are now properly formatted ([#137](https://github.com/tconbeer/sqlfmt/issues/137))
- fixes issue causing unstable formatting of multiline jinja tags when black is not installed ([#138](https://github.com/tconbeer/sqlfmt/issues/138))
- fixes formatting of semicolons and semicolon-delimited queries ([#132](https://github.com/tconbeer/sqlfmt/issues/132))

## [0.5.1] - 2022-02-08

### Fixes

- adds support for numbered field references (e.g., `$1`) and snowflake stages (`@my_stage`) as identifiers
- do not split lines before the `between` operator's `and` keyword ([#124](https://github.com/tconbeer/sqlfmt/issues/124) - thank you [@WestComputing](https://github.com/WestComputing)!)

## [0.5.0] - 2022-02-02

### Formatting changes

- formats the contents of jinja tags (the code between the curlies) using _black_, the Python formatter. If _black_ is not already installed, you can use this feature by re-installing sqlfmt with the jinjafmt extra (`pipx install sqlfmt[jinjafmt]`). If _black_ is installed, but you do not want to use this feature, you can disable it with the command-line option `--no-jinjafmt`
- no longer inserts spaces around colons ([#103](https://github.com/tconbeer/sqlfmt/issues/103) - thank you [@noel](https://github.com/noel)!)

### Fixes

- adds "cross join" to list of supported join types. No longer merges the "cross" keyword with the previous statement ([#110](https://github.com/tconbeer/sqlfmt/issues/110) - thank you [@rdeese](https://github.com/rdeese)!)
- adds support for every valid operator in postgresql, even the weird ones, like `@>`, `||/`, `?-|` ([#105](https://github.com/tconbeer/sqlfmt/issues/105))

## [0.4.3] - 2022-01-31

### Fixes

- removes an unnecessary dependency on black that broke installation ([#98](https://github.com/tconbeer/sqlfmt/issues/98) - thank you [@ljhopkins2](https://github.com/ljhopkins2)!)

## [0.4.2] - 2022-01-26

### Features

- adds an option, `--single-process`, to force single-processing, even when formatting many files

### Under the Hood

- when formatting multiple files, uses multiprocessing for ~3x faster throughput

## [0.4.1] - 2022-01-20

### Formatting changes

- preserves leading and trailing blank lines when merging lines with content
- no longer prints whitespace on blank lines

## [0.4.0] - 2022-01-20

### Formatting changes

- adds special support for jinja, with new formatting rules for jinja statements, expressions, and blocks
- safely standardizes whitespace around jinja statements and expressions
- merges lines within and across jinja blocks while balancing start/end statements
- jinja block tags can no longr be indented farther than any of their contents

### Features

- developers can now easily profile sqlfmt performance (after installing the sqlfmt_primer extra) with `make profiling`

### Fixes

- no longer fails with a parsing error if "end" is used as a name in the query

### Under the Hood

- refactors lexing using typical callable architecture for more flexibility
- adds new token types for jinja statements and blocks
- refactors calculation of node and line depth to include jinja blocks
- adds some caching to line properties for performance enhancements

## [0.3.0] - 2021-12-16

### Formatting changes

- refactors comment parsing for improved formatting of comments and merging around comments
- standardizes comments and splits long comments onto multiple lines if necessary
- improves splitting and merging of lines with operators (like "+", "as", "on", etc.)
- improves formatting of queries that use leading commas
- improves merging of statements with chained brackets ("( something ) + ( something_else )" )

### Features

- adds a simple cache and skips formatting files that have not changed since last successful run
- improves the welcome message displayed when running sqlfmt with no arguments

### Fixes

- supports all postgres and bigquery string literals and quoted identifiers, including triple quotes, escaped quotes, dollar-delimited, etc.
- no longer fails with a parsing error when encountering a semicolon
- properly delineates between "\*" as "all fields" and as the multiplication operator

## [0.2.1] - 2021-12-04

### Performance

- refactors line splitting algorithm and creating a line from nodes; provides 3x speedup of sqlfmt (now formats roughly 100 files/sec)

### Fixes

- refactored lexer for better parsing of tokens on multiple lines

## [0.2.0] - 2021-11-16

### Features

- can format text through stdin by passing `-` as the files argument
- supports `--quiet` option
- supports `-- fmt: off` and `-- fmt: on` comments in sql files
- supports more select keywords, like `window` and `qualify`
- supports back-ticks for quoting relation names
- supports MySQL-style comments (`# comment`)
- adds a new cli tool, sqlfmt_primer, to run sqlfmt against known OSS projects to gauge changes

### Fixes

- fixes parsing of jinja tags (use lazy regex so we don't match multiple tags at once)
- fixes issue with whitespace around jinja tags
- fixes capitalization of word operators (on, and, etc.)
- fixes parsing error caused by comments without leading spaces

## [0.1.0] - 2021-11-08

### Features

- initial release
- discovers .sql and .sql.jinja files
- formats the files it discovers
- supports --check and --diff options
- supports --no-color

[unreleased]: https://github.com/tconbeer/sqlfmt/compare/0.21.4...HEAD
[0.21.4]: https://github.com/tconbeer/sqlfmt/compare/0.21.3...0.21.4
[0.21.3]: https://github.com/tconbeer/sqlfmt/compare/0.21.2...0.21.3
[0.21.2]: https://github.com/tconbeer/sqlfmt/compare/0.21.1...0.21.2
[0.21.1]: https://github.com/tconbeer/sqlfmt/compare/0.21.0...0.21.1
[0.21.0]: https://github.com/tconbeer/sqlfmt/compare/0.20.0...0.21.0
[0.20.0]: https://github.com/tconbeer/sqlfmt/compare/0.19.2...0.20.0
[0.19.2]: https://github.com/tconbeer/sqlfmt/compare/0.19.1...0.19.2
[0.19.1]: https://github.com/tconbeer/sqlfmt/compare/0.19.0...0.19.1
[0.19.0]: https://github.com/tconbeer/sqlfmt/compare/0.18.3...0.19.0
[0.18.3]: https://github.com/tconbeer/sqlfmt/compare/0.18.2...0.18.3
[0.18.2]: https://github.com/tconbeer/sqlfmt/compare/0.18.1...0.18.2
[0.18.1]: https://github.com/tconbeer/sqlfmt/compare/0.18.0...0.18.1
[0.18.0]: https://github.com/tconbeer/sqlfmt/compare/0.17.1...0.18.0
[0.17.1]: https://github.com/tconbeer/sqlfmt/compare/0.17.0...0.17.1
[0.17.0]: https://github.com/tconbeer/sqlfmt/compare/0.16.0...0.17.0
[0.16.0]: https://github.com/tconbeer/sqlfmt/compare/0.15.2...0.16.0
[0.15.2]: https://github.com/tconbeer/sqlfmt/compare/0.15.1...0.15.2
[0.15.1]: https://github.com/tconbeer/sqlfmt/compare/0.15.0...0.15.1
[0.15.0]: https://github.com/tconbeer/sqlfmt/compare/0.14.3...0.15.0
[0.14.3]: https://github.com/tconbeer/sqlfmt/compare/0.14.2...0.14.3
[0.14.2]: https://github.com/tconbeer/sqlfmt/compare/0.14.1...0.14.2
[0.14.1]: https://github.com/tconbeer/sqlfmt/compare/0.14.0...0.14.1
[0.14.0]: https://github.com/tconbeer/sqlfmt/compare/0.13.0...0.14.0
[0.13.0]: https://github.com/tconbeer/sqlfmt/compare/0.12.0...0.13.0
[0.12.0]: https://github.com/tconbeer/sqlfmt/compare/0.11.1...0.12.0
[0.11.1]: https://github.com/tconbeer/sqlfmt/compare/0.11.0...0.11.1
[0.11.0]: https://github.com/tconbeer/sqlfmt/compare/0.10.1...0.11.0
[0.10.1]: https://github.com/tconbeer/sqlfmt/compare/0.10.0...0.10.1
[0.10.0]: https://github.com/tconbeer/sqlfmt/compare/0.9.0...0.10.0
[0.9.0]: https://github.com/tconbeer/sqlfmt/compare/0.8.0...0.9.0
[0.8.0]: https://github.com/tconbeer/sqlfmt/compare/0.7.0...0.8.0
[0.7.0]: https://github.com/tconbeer/sqlfmt/compare/0.6.0...0.7.0
[0.6.0]: https://github.com/tconbeer/sqlfmt/compare/0.5.1...0.6.0
[0.5.1]: https://github.com/tconbeer/sqlfmt/compare/0.5.0...0.5.1
[0.5.0]: https://github.com/tconbeer/sqlfmt/compare/0.4.3...0.5.0
[0.4.3]: https://github.com/tconbeer/sqlfmt/compare/0.4.2...0.4.3
[0.4.2]: https://github.com/tconbeer/sqlfmt/compare/0.4.1...0.4.2
[0.4.1]: https://github.com/tconbeer/sqlfmt/compare/0.4.0...0.4.1
[0.4.0]: https://github.com/tconbeer/sqlfmt/compare/0.3.0...0.4.0
[0.3.0]: https://github.com/tconbeer/sqlfmt/compare/0.2.1...0.3.0
[0.2.1]: https://github.com/tconbeer/sqlfmt/compare/0.2.0...0.2.1
[0.2.0]: https://github.com/tconbeer/sqlfmt/compare/0.1.0...0.2.0<|MERGE_RESOLUTION|>--- conflicted
+++ resolved
@@ -4,17 +4,15 @@
 
 ## [Unreleased]
 
-<<<<<<< HEAD
 ### Features
 
 -   Add support for formatting SQL code blocks in Markdown files. Introduces a new extra install (`pipx install shandy-sqlfmt[markdownfmt]`) and CLI option (`--no-markdownfmt`) ([#593](https://github.com/tconbeer/sqlfmt/issues/593) - thank you, [@michael-the1](https://github.com/michael-the1)).
-=======
+
 ## [0.21.4] - 2024-07-09
 
 ### Formatting Changes and Bug Fixes
 
 - Databricks `left anti` & `right anti` joins are now supported.
->>>>>>> adfb1141
 
 ## [0.21.3] - 2024-04-25
 
