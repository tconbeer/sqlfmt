--- conflicted
+++ resolved
@@ -4,13 +4,11 @@
 
 ## [Unreleased]
 
-<<<<<<< HEAD
 ### Features
 
 -   formats the contents of jinja tags (the code between the curlies) using *black*, the Python formatter. If *black* is not installed, re-install sqlfmt with the jinjafmt extra (`pipx install sqlfmt[jinjafmt]`). If *black* is installed, but you do not want to use this feature, you can disable it with the command-line option `--no-jinjafmt`
-=======
+
 ## [0.4.3] - 2022-01-31
->>>>>>> 904a4479
 
 ### Fixes
 
