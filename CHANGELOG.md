# sqlfmt CHANGELOG

All notable changes to this project will be documented in this file.

## [Unreleased]

<<<<<<< HEAD
### Features

- Add support for formatting SQL code blocks in Markdown files. Introduces a new extra install (`pipx install shandy-sqlfmt[markdownfmt]`) and CLI option (`--no-markdownfmt`) ([#593](https://github.com/tconbeer/sqlfmt/issues/593) - thank you, [@michael-the1](https://github.com/michael-the1)).
=======
## [0.24.0] - 2024-11-22

### Formatting Changes and Bug Fixes

- sqlfmt no longer adds a space between the function name and parens for `filter()`, `isnull()`, and `rlike('foo', 'bar')` (but it also permits `filter ()`, `isnull ()`, and `rlike ('foo')` to support dialects where those are operators, not function names) ([#641](https://github.com/tconbeer/sqlfmt/issues/641), [#478](https://github.com/tconbeer/sqlfmt/issues/478) - thank you [@williamscs](https://github.com/williamscs), [@hongtron](https://github.com/hongtron), and [@chwiese](https://github.com/chwiese)!).
- sqlfmt now supports Spark type-hinted numeric literals like `32y` and `+3.2e6bd` and will not introduce a space between the digits and their type suffix ([#640](https://github.com/tconbeer/sqlfmt/issues/640) - thank you [@ShaneMazur](https://github.com/ShaneMazur)!).
- sqlfmt now supports Databricks query hint comments like `/*+ COALESCE(3) */` ([#639](https://github.com/tconbeer/sqlfmt/issues/639) - thank you [@wr-atlas](https://github.com/wr-atlas)!).
- sqlfmt now no-ops instead of errors when encountering `create row access policy` statements with `grant` sub-statements (it also generally more robustly handles unsupported DDL) ([#633](https://github.com/tconbeer/sqlfmt/issues/633)).

## [0.23.3] - 2024-11-12

### Bug Fixes

- Fixes a bug where sqlfmt would split a comment containing a jinja tag into multiple lines, thus breaking the jinja tag ([#628](https://github.com/tconbeer/sqlfmt/issues/628) - thank you for your issue and PR, [@ryantimjohn](https://github.com/ryantimjohn)!).

>>>>>>> 66443407
## [0.23.2] - 2024-07-26

### Bug Fixes

- Fixes a bug where complex python statements inside of jinja tags could cause unstable formatting ([#600](https://github.com/tconbeer/sqlfmt/issues/600) - thank you [@nenkie76](https://github.com/nenkie76)!)

## [0.23.1] - 2024-07-26

### Bug Fixes

- Fixes a bug with the publish workflow that prevented a new package from being published to GHCR for 0.23.0

## [0.23.0] - 2024-07-26

### Formatting Changes and Bug Fixes

- sqlfmt will now parse unquoted reserved keywords as names if they are qualified by a period, e.g., `foo.select` or `foo.case` ([#599](https://github.com/tconbeer/sqlfmt/issues/599) - thank you [@matthieucan](https://github.com/matthieucan)!). 

## [0.22.0] - 2024-07-25

### Formatting Changes and Bug Fixes

- DuckDB's `union [all] by name` is now supported ([#611](https://github.com/tconbeer/sqlfmt/issues/611) - thank you [@aersam](https://github.com/aersam)!).
- `interval` is now parsed as a word operator. Parenthesized expressions like `interval (10) days` will maintain the space after `interval`.
- Fixed a bug where a line starting with an operator or word operator could be erroneously merged into a previous line ([#602](https://github.com/tconbeer/sqlfmt/issues/602) - thank you [@roveo](https://github.com/roveo)!).

## [0.21.4] - 2024-07-09

### Formatting Changes and Bug Fixes

- Databricks `left anti` & `right anti` joins are now supported.

## [0.21.3] - 2024-04-25

### Bug Fixes

- The Postgres operators for `(NOT) (I)LIKE`, `~~`, `~~*`, `!~~`, `!~~*`, are now supported (these use two tildes where the posix version of these operators use a single tilde) ([#576](https://github.com/tconbeer/sqlfmt/issues/576) - thank you [@tuckerrc](https://github.com/tuckerrc)!).

## [0.21.2] - 2024-01-22

### Bug Fixes

- `{% for %}...{% else %}...{% endfor %}` loops are now supported. Previously, a BracketError was raised if a `for` loop included an `else` tag ([#549](https://github.com/tconbeer/sqlfmt/issues/549) - thank you, [@yassun7010](https://github.com/yassun7010)!).

## [0.21.1] - 2023-12-19

### Bug Fixes

- Fixes a bug where extra indentation was added inside multiline jinja tags if those jinja tags contained a python multiline string ([#536](https://github.com/tconbeer/sqlfmt/issues/500) - thank you [@yassun7010](https://github.com/yassun7010)!).

## [0.21.0] - 2023-10-20

### Bug Fixes

- Adds support for the `map<...>` type declaration syntax from Athena. ([#500](https://github.com/tconbeer/sqlfmt/issues/500) - thank you for the issue and fix, [@benjamin-awd](https://github.com/benjamin-awd)!)
- Fixes a bug where nested dicts inside jinja expressions (e.g., `{{ {'a': {'b': 1}} }}`) could cause parsing errors ([#471](https://github.com/tconbeer/sqlfmt/issues/500) - thank you [@rparvathaneni-sc](https://github.com/rparvathaneni-sc) and [@benjamin-awd](https://github.com/benjamin-awd)!). This fix introduces a dependency on jinja2 > v3.0.
- Fixes a bug in the lexing logic that prevented the walrus operator (`:=`) from being lexed as a single token ([#502](https://github.com/tconbeer/sqlfmt/issues/502) - thank you [@federico-hero](https://github.com/federico-hero)!).

## [0.20.0] - 2023-09-25

### BREAKING CHANGES

- Drops support for Python 3.7. Please upgrade to Python 3.8 or higher.

### Formatting Changes and Bug Fixes

- `any()` and `all()` will no longer get spaces between the function name and the parenthesis, unless they are a part of a `like any ()` or `like all ()` operator ([#483](https://github.com/tconbeer/sqlfmt/issues/483) - thank you [@damirbk](https://github.com/damirbk)!).
- Snowflake's `//` comment markers are now parsed as comments and rewritten to `--` on formatting ([#468](https://github.com/tconbeer/sqlfmt/issues/468) - thank you [@nilsonavp](https://github.com/nilsonavp)!).
- DuckDB's `semi`, `anti`, `positional`, and `asof` joins are now supported. ([#482](https://github.com/tconbeer/sqlfmt/issues/482)).

## [0.19.2] - 2023-07-31

### Bug Fixes

- Fixes a bug where `--exclude` would not follow symlinks when globbing
  ([#457](https://github.com/tconbeer/sqlfmt/issues/457) - thank you [@jeancochrane](https://github.com/jeancochrane)!).

## [0.19.1] - 2023-07-13

### Bug Fixes

- Fixes a bug where `--fmt: off` comments could cause an error in formatting a file
  ([#447](https://github.com/tconbeer/sqlfmt/issues/447) - thank you [@ramonvermeulen](https://github.com/ramonvermeulen)!).
- Fixes a bug where some formatting changes were applied to sections of code in
  `--fmt: off` blocks.
- Fixes a bug where comments inside of `--fmt: off` would still be formatted.
  ([#136](https://github.com/tconbeer/sqlfmt/issues/136)).

## [0.19.0] - 2023-06-08

### Bug Fixes

- Relative `exclude` paths defined in `pyproject.toml` files are now evaluated relative to the location of the file, not the current working directory.
  Relative paths provided to the `--exclude` option (or env var) are evaluated relative to the current working directory. Files and exclude paths
  are now compared as resolved, absolute paths. (Fixes [#431](https://github.com/tconbeer/sqlfmt/issues/431) - thank you [@cmcnicoll](https://github.com/cmcnicoll)!)
- Fixes a bug where a comment like `{#-- comment --#}` would cause a false positive for the
  comment safety check. ([#434](https://github.com/tconbeer/sqlfmt/issues/434))

### Formatting Changes

- sqlfmt now supports the `<=>` operator ([#432](https://github.com/tconbeer/sqlfmt/issues/432) - thank you [@kathykwon](https://github.com/kathykwon)!)

## [0.18.3] - 2023-05-31

### Bug Fixes

- fixes a bug where multiple c-style comments (e.g., `/* comment */`) on a single line would cause sqlfmt
  to not include all comments in formatted output ([#419](https://github.com/tconbeer/sqlfmt/issues/419) - thank you [@aersam](https://github.com/aersam)!)

### Features

- adds a safety check to ensure comments are preserved in formatted output

## [0.18.2] - 2023-05-31

- fixes a bug where specifying both relative and absolute paths would cause sqlfmt to crash ([#426](https://github.com/tconbeer/sqlfmt/issues/426) - thank you for the issue and fix, [@smcgivern](https://github.com/smcgivern)!)

## [0.18.1] - 2023-05-10

- fixes a bug when lexing `union distinct` tokens ([#417](https://github.com/tconbeer/sqlfmt/issues/417) - thank you, [@paschmaria](https://github.com/paschmaria)!)

## [0.18.0] - 2023-04-19

### Formatting Changes

- the contents of jinja blocks are now indented if the block wraps onto multiple rows ([#403](https://github.com/tconbeer/sqlfmt/issues/403)). This is now the proper sqlfmt style:

  ```sql
  select
      some_field,
      {% for some_item in some_sequence %}
          some_function({{ some_item }}){% if not loop.last %}, {% endif %}
      {% endfor %}
  ```

  While in this simple example the new style makes it less clear 
  that `some_field` and `some_function` are at the
  same SQL depth, the formatting of complex files with nested jinja blocks is much improved.
  For example:

  ```sql
  {%- for col in cols -%}
      {%- if col.column.lower() not in remove | map(
          "lower"
      ) and col.column.lower() not in exclude | map("lower") -%}
          {% do include_cols.append(col) %}
      {%- endif %}
  {%- endfor %}
  ```

  See also [this discussion](https://github.com/tconbeer/sqlfmt/discussions/317). Thank you 
  [@dave-connors-3](https://github.com/dave-connors-3) and 
  [@alrocar](https://github.com/alrocar)!
- sqlfmt now supports all [Postgres frame clauses](https://www.postgresql.org/docs/current/sql-expressions.html#SYNTAX-WINDOW-FUNCTIONS), not just those that start with `rows between`. ([#404](https://github.com/tconbeer/sqlfmt/issues/404))

## [0.17.1] - 2023-04-12

### Bug Fixes

- fixed a bug where format-off tokens could cause sqlfmt to raise a bracket mismatch error ([#395](https://github.com/tconbeer/sqlfmt/issues/395) - thank you, [@AndrewLaneAtPowerSchool](https://github.com/AndrewLaneAtPowerSchool)!).

## [0.17.0] - 2023-02-24

### Features

- sqlfmt now defaults to reading and writing files using the `utf-8` encoding. Previously, we used Python's default behavior of using the encoding from the host machine's locale. However, as `utf-8` becomes a de-facto standard, this was causing issues for some Windows users, whose locale was set to use older encodings. You can use the `--encoding` option to specify a different encoding. Setting encoding to `inherit`, e.g., `sqlfmt --encoding inherit foo.sql` will revert to the old behavior of using the host's locale. sqlfmt will detect and preserve a UTF BOM if it is present. If you specify `--encoding utf-8-sig`, sqlfmt will always write a UTF-8 BOM in the formatted file. ([#350](https://github.com/tconbeer/sqlfmt/issues/350), [#381]((https://github.com/tconbeer/sqlfmt/issues/381)), [#383]((https://github.com/tconbeer/sqlfmt/issues/383)) - thank you [@profesia-company](https://github.com/profesia-company), [@cmcnicoll](https://github.com/cmcnicoll), [@aersam](https://github.com/aersam), and [@ryanmeekins](https://github.com/ryanmeekins)!)

## [0.16.0] - 2023-01-27

### Formatting Changes + Bug Fixes

- sqlfmt no longer merges lines that contain comments, unless the position of those comments can be preserved ([#348](https://github.com/tconbeer/sqlfmt/issues/348) - thank you, [@rileyschack](https://github.com/rileyschack) and [@IanEdington](https://github.com/IanEdington)!). Accordingly, comments that are inline will stay inline, even if they are too long to fit.
- sqlfmt no longer merges together lines containing multiline jinja blocks unless those lines start with an operator or comma ([#365](https://github.com/tconbeer/sqlfmt/issues/365) - thank you, [@gavlt](https://github.com/gavlt)!).
- fixed a bug where adding a jinja end tag (e.g., `{% endif %}`) to a line could cause bad formatting of everything on that line

## [0.15.2] - 2023-01-23

### Features

- adds support for ARM-based platforms using Docker.

## [0.15.1] - 2023-01-20

### Features

- added a Dockerfile for running sqlfmt in a container. New versions of sqlfmt will include Docker builds pushed to the GitHub Container Registry (thank you [@ysmilda](https://github.com/ysmilda)!).

## [0.15.0] - 2023-01-18

### Formatting Changes + Bug Fixes

- sqlfmt now removes extra blank lines ([#249](https://github.com/tconbeer/sqlfmt/issues/313) - thank you, [@nfcampos](https://github.com/nfcampos)!). Basically, no more than 1 blank line inside queries or blocks; no more than 2 between queries or blocks.
- sqlfmt now supports `create <object> ... clone` statements ([#313](https://github.com/tconbeer/sqlfmt/issues/313)).
- sqlfmt will now format all files that end with `*.sql` and `*.sql.jinja`, even those with other dots in their filenames ([#354](https://github.com/tconbeer/sqlfmt/issues/354) - thank you [@ysmilda](https://github.com/ysmilda)!).
- fixed a bug where `{% call %}` blocks with arguments like `{% call(foo) bar(baz) %}` would cause a parsing error ([#353](https://github.com/tconbeer/sqlfmt/issues/353) - thank you [@IgnorantWalking](https://github.com/IgnorantWalking)!).
- sqlfmt now supports [bun placeholders](https://bun.uptrace.dev/guide/placeholders.html) ([#356](https://github.com/tconbeer/sqlfmt/issues/356) - thank you [@ysmilda](https://github.com/ysmilda)!)

### Features

- by default, sqlfmt now runs an additional safety check that parses the formatted output to ensure it contains all of the same content as the raw input. This incurs a slight (~20%) performance penalty. To bypass this safety check, you can use the command line option `--fast`, the corresponding TOML or environment variable config, or pass `Mode(fast=True)` to any API method. The safety check is automatically bypassed if sqlfmt is run with the `--check` or `--diff` options. If the safety check fails, the CLI will include an error in the report, and the `format_string` API will raise a `SqlfmtEquivalenceError`, which is a subclass of `SqlfmtError`.

## [0.14.3] - 2023-01-05

### Formatting Changes + Bug Fixes

- fixed a bug where very long lines could raise `RecursionError` ([#343](https://github.com/tconbeer/sqlfmt/issues/343) - thank you [@kcem-flyr](https://github.com/kcem-flyr)!).

## [0.14.2] - 2022-12-12

### Formatting Changes + Bug Fixes

- fixed a bug where nested `{% set %}` and `{% call %}` blocks would cause a parsing error ([#338](https://github.com/tconbeer/sqlfmt/issues/338) - thank you [@AndrewLane](https://github.com/AndrewLane)!).

## [0.14.1] - 2022-12-06

### Formatting Changes + Bug Fixes

- sqlfmt now supports `is [not] distinct from` as a word operator ([#327](https://github.com/tconbeer/sqlfmt/issues/327) - thank you [@IgnorantWalking](https://github.com/IgnorantWalking), [@kadekillary](https://github.com/kadekillary)!).
- fixed a bug where jinja `{% call %}` blocks that called a macro that wasn't `statement` caused a parsing error ([#335](https://github.com/tconbeer/sqlfmt/issues/335) - thank you [@AndrewLane](https://github.com/AndrewLane)!).

### Performance

- sqlfmt runs finish in 20% less time due to algorithmic improvements

## [0.14.0] - 2022-11-30

### Formatting Changes + Bug Fixes

- sqlfmt now supports `{% materialization ... %}` and `{% call statement(...) %}` blocks ([#309](https://github.com/tconbeer/sqlfmt/issues/309)).
- sqlfmt now resets the SQL depth of a query after encountering an `{% endmacro %}`, `{% endtest %}`, `{% endcall %}`, or `{% endmaterialization %}` tag.
- sqlfmt now supports `create warehouse` and `alter warehouse` statements ([#312](https://github.com/tconbeer/sqlfmt/issues/312), [#299](https://github.com/tconbeer/sqlfmt/issues/312)).
- sqlfmt now supports `alter function` and `drop function` statements ([#310](https://github.com/tconbeer/sqlfmt/issues/310), [#311](https://github.com/tconbeer/sqlfmt/issues/311)), and Snowflake's `create external function` statements ([#322](https://github.com/tconbeer/sqlfmt/issues/322)).
- sqlfmt better supports numeric constants (number literals), including those using scientific notation (e.g., `1.5e-9`) and the unary `+` or `-` operators (e.g., `+3`), and is now smarter about when the `-` symbol is the unary negative or binary subtraction operator. ([#321](https://github.com/tconbeer/sqlfmt/issues/321) - thank you [@liaopeiyuan](https://github.com/liaopeiyuan)!).
- fixed a bug where we added extra whitespace to the end of empty comment lines ([#319](https://github.com/tconbeer/sqlfmt/issues/319) - thank you [@eherde](https://github.com/eherde)!).
- fixed an bug where wrapping unsupported DDL in jinja would cause a parsing error ([#326](https://github.com/tconbeer/sqlfmt/issues/326) - thank you [@ETG-msimons](https://github.com/ETG-msimons)!). Also improved parsing of unsupported DDL and made false positives less likely.
- fixed a bug where we could have unsafely run _black_ against jinja that contained Python keywords and their safe alternatives (e.g., `return(return_())`).
- fixed a bug where we deleted some extra whitespace lines (and in very rare cases, nonblank lines)
- fixed a bug where Python recursion limits could cause incorrect formatting in rare cases

## [0.13.0] - 2022-11-01

### Formatting Changes + Bug Fixes

- sqlfmt now supports `delete` statements and the associated keywords `using` and `returning` ([#281](https://github.com/tconbeer/sqlfmt/issues/281)).
- sqlfmt now supports `grant` and `revoke` statements and all associated keywords ([#283](https://github.com/tconbeer/sqlfmt/issues/283)).
- sqlfmt now supports `create function` statements and all associated keywords ([#282](https://github.com/tconbeer/sqlfmt/issues/282)).
- sqlfmt now supports the `explain` keyword ([#280](https://github.com/tconbeer/sqlfmt/issues/280)).
- sqlfmt now supports BigQuery typed table and struct definitions and literals, like `table<a int64, b bytes(5), c string>`.
- sqlfmt now supports variables like `$foo` as ordinary identifiers.

### Features

- sqlfmt is now tested against Python 3.11 ([#242](https://github.com/tconbeer/sqlfmt/issues/242)). Previous versions of sqlfmt are also compatible.
  with Python 3.11. When installed in 3.11, sqlfmt no longer requires the `tomli` dependency.

## [0.12.0] - 2022-10-14

### Formatting Changes + Bug Fixes

- DDL and DML statements (`create`, `insert`, `grant`, etc.) will no longer be formatted ([#243](https://github.com/tconbeer/sqlfmt/issues/243)). 
  These statements were never supported by sqlfmt, and the existing algorithm produced bad formatting. Support for DDL and DML statements will be gradually added back in in future versions.
  For more information, see the [tracking issue for DDL support](https://github.com/tconbeer/sqlfmt/issues/262).
- BigQuery typed array literals like `array<float64>[1, 2]` are now supported, and spaces will no longer be inserted around `<` and `>` ([#212](https://github.com/tconbeer/sqlfmt/issues/212)).
- SparkSQL-specific keywords `tablesample`, `cluster by`, `distribute by`, `sort by`, and `lateral view` are now supported by the polyglot dialect ([#264](https://github.com/tconbeer/sqlfmt/issues/264)).
- `pivot` and `unpivot` are now supported as word operators, and will have a space between the keyword and the following parentheses.
- `values` is now supported as an unterminated keyword; tuples of values will be indented from the `values` keyword if they span more than one line ([#263](https://github.com/tconbeer/sqlfmt/issues/263)).

## [0.11.1] - 2022-09-17

### Features

- Any CLI option can now be configured using environment variables. Variable names are prefixed by `SQLFMT` and are the `SHOUTING_CASE` spelling of the options. For example, `sqlfmt . --line-length 100` is equivalent to `SQLFMT_LINE_LENGTH=100 sqlfmt .` ([#251](https://github.com/tconbeer/sqlfmt/issues/251)).

### Documentation

- The README has been shortened and now links to [docs.sqlfmt.com](https://docs.sqlfmt.com).

## [0.11.0] - 2022-08-21

### Breaking API Changes

- The `files` argument of `api.run` is now a `Collection[pathlib.Path]` that represents an exact collection of files to be formatted, instead of a list of paths to search for files. Use `api.get_matching_paths(paths, mode)` to return the set of exact paths expected by `api.run`.

### Features

- sqlfmt will now display a progress bar for long runs ([#231](https://github.com/tconbeer/sqlfmt/pull/231)). You can disable this with the `--no-progressbar` option.
- `api.run` now accepts an optional `callback` argument, which must be a `Callable[[Awaitable[SqlFormatResult]], None]`. Unless the `--single-process` option is used, the callback is executed after each file is formatted.
- sqlfmt can now be called as a python module, with `python -m sqlfmt`.

### Formatting Changes + Bug Fixes

- adds more granularity to operator precedence and will merge lines more aggressively that start with high-precedence operators ([#200](https://github.com/tconbeer/sqlfmt/issues/200)).
- improves the formatting of `between ... and ...`, especially in situations where the source includes a line break ([#207](https://github.com/tconbeer/sqlfmt/issues/207)).
- improves the consistency of formatting long chains of operators that include parentheses ([#214](https://github.com/tconbeer/sqlfmt/issues/214)).
- fixes a bug that caused unnecessary copying of the cache when using multiprocessing. Large projects should see dramatically faster (near-instant) runs once the cache is warm.
- fixes a bug that could cause lines with long jinja tags to be one character over the line length limit, and could result in unstable formatting ([#237](https://github.com/tconbeer/sqlfmt/issues/237) - thank you [@nfcampos](https://github.com/nfcampos)!).
- fixes a bug that formatted array literals like they were indexing operations ([#235](https://github.com/tconbeer/sqlfmt/issues/235) - thank you [@nfcampos](https://github.com/nfcampos)!).

## [0.10.1] - 2022-08-05

### Features

- sqlfmt now supports the psycopg placeholders `%s` and `%(name)s` ([#198](https://github.com/tconbeer/sqlfmt/issues/198) - thank you [@snorkysnark](https://github.com/snorkysnark)!).

### Formatting Changes + Bug Fixes

- sqlfmt now standardizes whitespace inside word tokens ([#201](https://github.com/tconbeer/sqlfmt/issues/201)).
- `using` is now treated as a word operator. It gets a space before its brackets and merging with surrounding lines is now much improved ([#218](https://github.com/tconbeer/sqlfmt/issues/218) - thank you [@nfcampos](https://github.com/nfcampos)!).
- `within group` and `filter` are now treated like `over`, and the formatting of those aggregate clauses is improved ([#205](https://github.com/tconbeer/sqlfmt/issues/205)).

## [0.10.0] - 2022-08-02

### Features

- sqlfmt now supports ClickHouse. When run with the `--dialect clickhouse` option, sqlfmt will not lowercase names that could be case-sensitive in ClickHouse, like function names, aliases, etc. ([#193](https://github.com/tconbeer/sqlfmt/issues/193) - thank you [@Shlomixg](https://github.com/Shlomixg)!).

### Formatting Changes + Bug Fixes

- formatting for chained boolean operators with complex expressions is now significantly improved ([#189](https://github.com/tconbeer/sqlfmt/issues/189) - thank you [@Rainymood](https://github.com/Rainymood)!).
- formatting for array indexing is now significantly improved ([#209](https://github.com/tconbeer/sqlfmt/issues/209)) and sqlfmt no longer inserts spaces between the `offset()` function and its brackets.
- set operators (like `union`) are now formatted differently. They must be on their own line, and will not cause subsequent blocks to be indented ([#188](https://github.com/tconbeer/sqlfmt/issues/188) - thank you [@Rainymood](https://github.com/Rainymood)!).
- `select * except (...)` syntax is now explicitly supported, and formatting is improved. Support added for BigQuery and DuckDB star options: `except`, `exclude`, `replace`.
- sqlfmt no longer inserts spaces between nested or repeated brackets, like `(())` or `()[]`.
- a bug causing unstable formatting with long/multiline jinja tags has been fixed ([#175](https://github.com/tconbeer/sqlfmt/issues/175)).

## [0.9.0] - 2022-06-02

### Features

- jinjafmt is now able to format jinja that contains functions and variables that are reserved python words (e.g., return, except, from) ([#177](https://github.com/tconbeer/sqlfmt/issues/177), [#155](https://github.com/tconbeer/sqlfmt/issues/155)), and `~`, the jinja string concatenation operator ([#182](https://github.com/tconbeer/sqlfmt/issues/182))
- adds a new command-line option to reset the sqlfmt cache ([#184](https://github.com/tconbeer/sqlfmt/issues/184))

### Fixes

- fixes issue where jinjafmt would insert a trailing comma into multiline macro definitions, causing dbt compiling errors ([#156](https://github.com/tconbeer/sqlfmt/issues/156))
- fixes issue causing unstable formatting of multiline jinja tags when black is unable to parse the tag ([#176](https://github.com/tconbeer/sqlfmt/issues/176))
- fixes issue for developers where pre-commit hooks would not install

### Primer

- sqlfmt_primer now runs against forked (formatted) repos to make changes easier to detect

## [0.8.0] - 2022-05-04

### Formatting Changes

- sqlfmt is now more conservative about preserving whitespace around jinja expressions when we remove newlines ([#162](https://github.com/tconbeer/sqlfmt/issues/162), [#165](https://github.com/tconbeer/sqlfmt/issues/165) - thank you [@rcaddell](https://github.com/rcaddell) and [@rjay98](https://github.com/rjay98)!)
- jinja blocks are now dedented before line merging, instead of after. This results in small changes to formatted output in some cases where jinja blocks are used
- fixes an issue where jinja else and elif statements could cause unstable formatting. May impact whitespace for the tokens following `{% else %}` and `{% elif %}` statements

## [0.7.0] - 2022-04-24

### Breaking Changes

- api.run now accepts `files` as a `List[pathlib.Path]` instead of a `List[str]`

### Features

- any command line option can now be set in a `pyproject.toml` file. See `README` for more information ([#90](https://github.com/tconbeer/sqlfmt/issues/90))
- sqlfmt now accepts an `--exclude` option to specify a glob of files to exclude from formatting ([#131](https://github.com/tconbeer/sqlfmt/issues/131))

## [0.6.0] - 2022-03-21

### Formatting Fixes

- adds support for snapshot blocks, so the contents of those blocks are now properly formatted ([#137](https://github.com/tconbeer/sqlfmt/issues/137))
- fixes issue causing unstable formatting of multiline jinja tags when black is not installed ([#138](https://github.com/tconbeer/sqlfmt/issues/138))
- fixes formatting of semicolons and semicolon-delimited queries ([#132](https://github.com/tconbeer/sqlfmt/issues/132))

## [0.5.1] - 2022-02-08

### Fixes

- adds support for numbered field references (e.g., `$1`) and snowflake stages (`@my_stage`) as identifiers
- do not split lines before the `between` operator's `and` keyword ([#124](https://github.com/tconbeer/sqlfmt/issues/124) - thank you [@WestComputing](https://github.com/WestComputing)!)

## [0.5.0] - 2022-02-02

### Formatting changes

- formats the contents of jinja tags (the code between the curlies) using _black_, the Python formatter. If _black_ is not already installed, you can use this feature by re-installing sqlfmt with the jinjafmt extra (`pipx install sqlfmt[jinjafmt]`). If _black_ is installed, but you do not want to use this feature, you can disable it with the command-line option `--no-jinjafmt`
- no longer inserts spaces around colons ([#103](https://github.com/tconbeer/sqlfmt/issues/103) - thank you [@noel](https://github.com/noel)!)

### Fixes

- adds "cross join" to list of supported join types. No longer merges the "cross" keyword with the previous statement ([#110](https://github.com/tconbeer/sqlfmt/issues/110) - thank you [@rdeese](https://github.com/rdeese)!)
- adds support for every valid operator in postgresql, even the weird ones, like `@>`, `||/`, `?-|` ([#105](https://github.com/tconbeer/sqlfmt/issues/105))

## [0.4.3] - 2022-01-31

### Fixes

- removes an unnecessary dependency on black that broke installation ([#98](https://github.com/tconbeer/sqlfmt/issues/98) - thank you [@ljhopkins2](https://github.com/ljhopkins2)!)

## [0.4.2] - 2022-01-26

### Features

- adds an option, `--single-process`, to force single-processing, even when formatting many files

### Under the Hood

- when formatting multiple files, uses multiprocessing for ~3x faster throughput

## [0.4.1] - 2022-01-20

### Formatting changes

- preserves leading and trailing blank lines when merging lines with content
- no longer prints whitespace on blank lines

## [0.4.0] - 2022-01-20

### Formatting changes

- adds special support for jinja, with new formatting rules for jinja statements, expressions, and blocks
- safely standardizes whitespace around jinja statements and expressions
- merges lines within and across jinja blocks while balancing start/end statements
- jinja block tags can no longr be indented farther than any of their contents

### Features

- developers can now easily profile sqlfmt performance (after installing the sqlfmt_primer extra) with `make profiling`

### Fixes

- no longer fails with a parsing error if "end" is used as a name in the query

### Under the Hood

- refactors lexing using typical callable architecture for more flexibility
- adds new token types for jinja statements and blocks
- refactors calculation of node and line depth to include jinja blocks
- adds some caching to line properties for performance enhancements

## [0.3.0] - 2021-12-16

### Formatting changes

- refactors comment parsing for improved formatting of comments and merging around comments
- standardizes comments and splits long comments onto multiple lines if necessary
- improves splitting and merging of lines with operators (like "+", "as", "on", etc.)
- improves formatting of queries that use leading commas
- improves merging of statements with chained brackets ("( something ) + ( something_else )" )

### Features

- adds a simple cache and skips formatting files that have not changed since last successful run
- improves the welcome message displayed when running sqlfmt with no arguments

### Fixes

- supports all postgres and bigquery string literals and quoted identifiers, including triple quotes, escaped quotes, dollar-delimited, etc.
- no longer fails with a parsing error when encountering a semicolon
- properly delineates between "\*" as "all fields" and as the multiplication operator

## [0.2.1] - 2021-12-04

### Performance

- refactors line splitting algorithm and creating a line from nodes; provides 3x speedup of sqlfmt (now formats roughly 100 files/sec)

### Fixes

- refactored lexer for better parsing of tokens on multiple lines

## [0.2.0] - 2021-11-16

### Features

- can format text through stdin by passing `-` as the files argument
- supports `--quiet` option
- supports `-- fmt: off` and `-- fmt: on` comments in sql files
- supports more select keywords, like `window` and `qualify`
- supports back-ticks for quoting relation names
- supports MySQL-style comments (`# comment`)
- adds a new cli tool, sqlfmt_primer, to run sqlfmt against known OSS projects to gauge changes

### Fixes

- fixes parsing of jinja tags (use lazy regex so we don't match multiple tags at once)
- fixes issue with whitespace around jinja tags
- fixes capitalization of word operators (on, and, etc.)
- fixes parsing error caused by comments without leading spaces

## [0.1.0] - 2021-11-08

### Features

- initial release
- discovers .sql and .sql.jinja files
- formats the files it discovers
- supports --check and --diff options
- supports --no-color

[unreleased]: https://github.com/tconbeer/sqlfmt/compare/0.24.0...HEAD
[0.24.0]: https://github.com/tconbeer/sqlfmt/compare/0.23.3...0.24.0
[0.23.3]: https://github.com/tconbeer/sqlfmt/compare/0.23.2...0.23.3
[0.23.2]: https://github.com/tconbeer/sqlfmt/compare/0.23.1...0.23.2
[0.23.1]: https://github.com/tconbeer/sqlfmt/compare/0.23.0...0.23.1
[0.23.0]: https://github.com/tconbeer/sqlfmt/compare/0.22.0...0.23.0
[0.22.0]: https://github.com/tconbeer/sqlfmt/compare/0.21.4...0.22.0
[0.21.4]: https://github.com/tconbeer/sqlfmt/compare/0.21.3...0.21.4
[0.21.3]: https://github.com/tconbeer/sqlfmt/compare/0.21.2...0.21.3
[0.21.2]: https://github.com/tconbeer/sqlfmt/compare/0.21.1...0.21.2
[0.21.1]: https://github.com/tconbeer/sqlfmt/compare/0.21.0...0.21.1
[0.21.0]: https://github.com/tconbeer/sqlfmt/compare/0.20.0...0.21.0
[0.20.0]: https://github.com/tconbeer/sqlfmt/compare/0.19.2...0.20.0
[0.19.2]: https://github.com/tconbeer/sqlfmt/compare/0.19.1...0.19.2
[0.19.1]: https://github.com/tconbeer/sqlfmt/compare/0.19.0...0.19.1
[0.19.0]: https://github.com/tconbeer/sqlfmt/compare/0.18.3...0.19.0
[0.18.3]: https://github.com/tconbeer/sqlfmt/compare/0.18.2...0.18.3
[0.18.2]: https://github.com/tconbeer/sqlfmt/compare/0.18.1...0.18.2
[0.18.1]: https://github.com/tconbeer/sqlfmt/compare/0.18.0...0.18.1
[0.18.0]: https://github.com/tconbeer/sqlfmt/compare/0.17.1...0.18.0
[0.17.1]: https://github.com/tconbeer/sqlfmt/compare/0.17.0...0.17.1
[0.17.0]: https://github.com/tconbeer/sqlfmt/compare/0.16.0...0.17.0
[0.16.0]: https://github.com/tconbeer/sqlfmt/compare/0.15.2...0.16.0
[0.15.2]: https://github.com/tconbeer/sqlfmt/compare/0.15.1...0.15.2
[0.15.1]: https://github.com/tconbeer/sqlfmt/compare/0.15.0...0.15.1
[0.15.0]: https://github.com/tconbeer/sqlfmt/compare/0.14.3...0.15.0
[0.14.3]: https://github.com/tconbeer/sqlfmt/compare/0.14.2...0.14.3
[0.14.2]: https://github.com/tconbeer/sqlfmt/compare/0.14.1...0.14.2
[0.14.1]: https://github.com/tconbeer/sqlfmt/compare/0.14.0...0.14.1
[0.14.0]: https://github.com/tconbeer/sqlfmt/compare/0.13.0...0.14.0
[0.13.0]: https://github.com/tconbeer/sqlfmt/compare/0.12.0...0.13.0
[0.12.0]: https://github.com/tconbeer/sqlfmt/compare/0.11.1...0.12.0
[0.11.1]: https://github.com/tconbeer/sqlfmt/compare/0.11.0...0.11.1
[0.11.0]: https://github.com/tconbeer/sqlfmt/compare/0.10.1...0.11.0
[0.10.1]: https://github.com/tconbeer/sqlfmt/compare/0.10.0...0.10.1
[0.10.0]: https://github.com/tconbeer/sqlfmt/compare/0.9.0...0.10.0
[0.9.0]: https://github.com/tconbeer/sqlfmt/compare/0.8.0...0.9.0
[0.8.0]: https://github.com/tconbeer/sqlfmt/compare/0.7.0...0.8.0
[0.7.0]: https://github.com/tconbeer/sqlfmt/compare/0.6.0...0.7.0
[0.6.0]: https://github.com/tconbeer/sqlfmt/compare/0.5.1...0.6.0
[0.5.1]: https://github.com/tconbeer/sqlfmt/compare/0.5.0...0.5.1
[0.5.0]: https://github.com/tconbeer/sqlfmt/compare/0.4.3...0.5.0
[0.4.3]: https://github.com/tconbeer/sqlfmt/compare/0.4.2...0.4.3
[0.4.2]: https://github.com/tconbeer/sqlfmt/compare/0.4.1...0.4.2
[0.4.1]: https://github.com/tconbeer/sqlfmt/compare/0.4.0...0.4.1
[0.4.0]: https://github.com/tconbeer/sqlfmt/compare/0.3.0...0.4.0
[0.3.0]: https://github.com/tconbeer/sqlfmt/compare/0.2.1...0.3.0
[0.2.1]: https://github.com/tconbeer/sqlfmt/compare/0.2.0...0.2.1
[0.2.0]: https://github.com/tconbeer/sqlfmt/compare/0.1.0...0.2.0<|MERGE_RESOLUTION|>--- conflicted
+++ resolved
@@ -4,11 +4,10 @@
 
 ## [Unreleased]
 
-<<<<<<< HEAD
 ### Features
 
 - Add support for formatting SQL code blocks in Markdown files. Introduces a new extra install (`pipx install shandy-sqlfmt[markdownfmt]`) and CLI option (`--no-markdownfmt`) ([#593](https://github.com/tconbeer/sqlfmt/issues/593) - thank you, [@michael-the1](https://github.com/michael-the1)).
-=======
+
 ## [0.24.0] - 2024-11-22
 
 ### Formatting Changes and Bug Fixes
@@ -24,7 +23,6 @@
 
 - Fixes a bug where sqlfmt would split a comment containing a jinja tag into multiple lines, thus breaking the jinja tag ([#628](https://github.com/tconbeer/sqlfmt/issues/628) - thank you for your issue and PR, [@ryantimjohn](https://github.com/ryantimjohn)!).
 
->>>>>>> 66443407
 ## [0.23.2] - 2024-07-26
 
 ### Bug Fixes
