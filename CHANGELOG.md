--- conflicted
+++ resolved
@@ -4,15 +4,13 @@
 
 ## [Unreleased]
 
-<<<<<<< HEAD
 ### Features
 
--   formats the contents of jinja tags (the code between the curlies) using *black*, the Python formatter. If *black* is not installed, re-install sqlfmt with the jinjafmt extra (`pipx install sqlfmt[jinjafmt]`). If *black* is installed, but you do not want to use this feature, you can disable it with the command-line option `--no-jinja-fmt`
-=======
+-   formats the contents of jinja tags (the code between the curlies) using *black*, the Python formatter. If *black* is not installed, re-install sqlfmt with the jinjafmt extra (`pipx install sqlfmt[jinjafmt]`). If *black* is installed, but you do not want to use this feature, you can disable it with the command-line option `--no-jinjafmt`
+
 ### Fixes
 
 -   removes an unnecessary dependency on black that broke installation
->>>>>>> d7356a75
 
 ## [0.4.2] - 2022-01-26
 
