--- conflicted
+++ resolved
@@ -4,11 +4,9 @@
 
 ## [Unreleased]
 
-<<<<<<< HEAD
-### Features
-
--   Add support for formatting SQL code blocks in Markdown files. Introduces a new extra install (`pipx install shandy-sqlfmt[markdownfmt]`) and CLI option (`--no-markdownfmt`) ([#593](https://github.com/tconbeer/sqlfmt/issues/593) - thank you, [@michael-the1](https://github.com/michael-the1)).
-=======
+### Features
+
+- Add support for formatting SQL code blocks in Markdown files. Introduces a new extra install (`pipx install shandy-sqlfmt[markdownfmt]`) and CLI option (`--no-markdownfmt`) ([#593](https://github.com/tconbeer/sqlfmt/issues/593) - thank you, [@michael-the1](https://github.com/michael-the1)).
 ## [0.23.2] - 2024-07-26
 
 ### Bug Fixes
@@ -34,7 +32,6 @@
 - DuckDB's `union [all] by name` is now supported ([#611](https://github.com/tconbeer/sqlfmt/issues/611) - thank you [@aersam](https://github.com/aersam)!).
 - `interval` is now parsed as a word operator. Parenthesized expressions like `interval (10) days` will maintain the space after `interval`.
 - Fixed a bug where a line starting with an operator or word operator could be erroneously merged into a previous line ([#602](https://github.com/tconbeer/sqlfmt/issues/602) - thank you [@roveo](https://github.com/roveo)!).
->>>>>>> e9205a9a
 
 ## [0.21.4] - 2024-07-09
 
