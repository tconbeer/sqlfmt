.PHONY: check
check:
	ruff format .
	ruff check . --fix
	pytest
<<<<<<< HEAD
	flake8 .
	mypy .
=======
	mypy
>>>>>>> e9205a9a

.PHONY: unit
unit:
	pytest --cov=sqlfmt --cov-report term-missing --cov-report xml:tests/.coverage/cov.xml tests/unit_tests

.PHONY: lint
lint:
<<<<<<< HEAD
	isort .
	black .
	flake8 .
	mypy .

=======
	ruff format .
	ruff check . --fix
	mypy
>>>>>>> e9205a9a

.PHONY: profiling
profiling: .profiling/all.rstats
	snakeviz ./.profiling/all.rstats

.PHONY: profiling_gitlab
profiling_gitlab: .profiling/gitlab.rstats
	snakeviz ./.profiling/gitlab.rstats

.PHONY: profiling_rittman
profiling_rittman: .profiling/rittman.rstats
	snakeviz ./.profiling/rittman.rstats

.profiling/all.rstats: $(wildcard src/**/*)
	python -m cProfile -o ./.profiling/all.rstats -m sqlfmt_primer --single-process
.profiling/gitlab.rstats: $(wildcard src/**/*)
	python -m cProfile -o ./.profiling/gitlab.rstats -m sqlfmt_primer gitlab --single-process
.profiling/rittman.rstats: $(wildcard src/**/*)
	python -m cProfile -o ./.profiling/rittman.rstats -m sqlfmt_primer rittman --single-process<|MERGE_RESOLUTION|>--- conflicted
+++ resolved
@@ -3,12 +3,7 @@
 	ruff format .
 	ruff check . --fix
 	pytest
-<<<<<<< HEAD
-	flake8 .
-	mypy .
-=======
 	mypy
->>>>>>> e9205a9a
 
 .PHONY: unit
 unit:
@@ -16,17 +11,9 @@
 
 .PHONY: lint
 lint:
-<<<<<<< HEAD
-	isort .
-	black .
-	flake8 .
-	mypy .
-
-=======
 	ruff format .
 	ruff check . --fix
 	mypy
->>>>>>> e9205a9a
 
 .PHONY: profiling
 profiling: .profiling/all.rstats
