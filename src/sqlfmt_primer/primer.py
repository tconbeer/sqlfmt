import shutil
import timeit
from dataclasses import dataclass
from pathlib import Path
from tempfile import TemporaryDirectory
from typing import List, Optional

import click
from git.repo import Repo
from platformdirs import user_cache_dir
from sqlfmt.api import get_matching_paths, initialize_progress_bar, run
from sqlfmt.cache import get_cache_file
from sqlfmt.mode import Mode


@dataclass
class SQLProject:
    name: str
    git_url: str
    git_ref: str
    expected_changed: int
    expected_unchanged: int
    expected_errored: int
    sub_directory: Optional[Path] = None


def get_projects() -> List[SQLProject]:
    projects = [
        SQLProject(
            name="gitlab",
            git_url="https://github.com/tconbeer/gitlab-analytics-sqlfmt.git",
            git_ref="5cd49f6",  # sqlfmt aed0f39
            expected_changed=1,
            expected_unchanged=2416,
            expected_errored=0,
            sub_directory=Path("transform/snowflake-dbt/"),
        ),
        SQLProject(
            name="rittman",
            git_url="https://github.com/tconbeer/rittman_ra_data_warehouse.git",
            git_ref="418af64",  # sqlfmt cd38a6c
            expected_changed=3,
            expected_unchanged=309,
            expected_errored=4,  # true mismatching brackets
            sub_directory=Path(""),
        ),
        SQLProject(
            name="http_archive",
            git_url="https://github.com/tconbeer/http_archive_almanac.git",
            git_ref="414b535",  # sqlfmt faaf71b
            expected_changed=1,
            expected_unchanged=1802,
            expected_errored=0,
            sub_directory=Path("sql"),
        ),
        SQLProject(
            name="aqi",
            git_url="https://github.com/tconbeer/aqi_livibility_analysis.git",
            git_ref="f313f5b",  # sqlfmt 54b8edd
            expected_changed=2,
            expected_unchanged=7,
            expected_errored=0,
            sub_directory=Path("src/aqi_dbt/models"),
        ),
        SQLProject(
            name="jaffle_shop",
            git_url="https://github.com/tconbeer/jaffle_shop.git",
            git_ref="5e63c7c",  # sqlfmt 54b8edd
            expected_changed=2,
            expected_unchanged=6,
            expected_errored=0,
            sub_directory=Path(""),
        ),
        SQLProject(
            name="dbt_utils",
            git_url="https://github.com/tconbeer/dbt-utils.git",
<<<<<<< HEAD
            git_ref="c62b99f",  # sqlfmt 6e9615c
            expected_changed=8,
            expected_unchanged=135,
=======
            git_ref="3e8412a",  # sqlfmt 717530c
            expected_changed=0,
            expected_unchanged=131,
>>>>>>> 66443407
            expected_errored=0,
            sub_directory=Path(""),
        ),
    ]
    return projects


@click.command()
@click.argument("project_names", nargs=-1)
@click.option(
    "-q",
    "--quiet",
    is_flag=True,
    help=("Does not print sqlfmt report to stderr"),
)
@click.option(
    "-k",
    "--reset-cache",
    is_flag=True,
    help=("Always does a fresh clone from project's repo."),
)
@click.option(
    "--single-process",
    is_flag=True,
    help=("Run sqlfmt in a single process. Useful for profiling"),
)
@click.pass_context
def sqlfmt_primer(
    ctx: click.Context,
    quiet: bool,
    reset_cache: bool,
    single_process: bool,
    project_names: List[str],
) -> None:
    """
    Run sqlfmt against one or many projects.

    With no arguments, runs against all projects. Otherwise, valide PROJECT NAMES
    are currently: "aqi", "gitlab", "rittman", and "http_archive"
    """

    all_projects = get_projects()
    all_names = [project.name for project in all_projects]
    if project_names:
        for proj_name in project_names:
            if proj_name not in all_names:
                click.echo(f"FATAL: {proj_name} not in known projects: {all_names}")
                ctx.exit(2)

    # ensure we have sqlfmt and git installed
    git = shutil.which("git")
    assert git, "git must be installed before running primer"

    if not project_names:
        projects = all_projects
    else:
        projects = [
            project for project in all_projects if project.name in project_names
        ]

    mode = Mode(quiet=True, check=True, single_process=single_process)
    exit_code = 0
    clear_sqlfmt_cache()

    with TemporaryDirectory() as working_dir:
        for project in projects:
            target_dir = get_project_source_tree(project, reset_cache, working_dir)

            click.echo(f"Running sqlfmt on {project.name}", err=True)

            files = get_matching_paths([target_dir], mode=mode)
            progress_bar, progress_callback = initialize_progress_bar(
                total=len(files), mode=mode
            )

            start_time = timeit.default_timer()
            report = run(files=files, mode=mode, callback=progress_callback)
            end_time = timeit.default_timer()

            progress_bar.close()

            number_formatted = (
                report.number_changed + report.number_unchanged + report.number_errored
            )
            time_elapsed = end_time - start_time
            click.echo(
                (
                    f"Run completed in {time_elapsed:.2f} seconds "
                    f"({number_formatted / time_elapsed:.1f} files/sec)"
                ),
                err=True,
            )

            if not quiet:
                report.display_report()

            if report.number_changed != project.expected_changed:
                _warn(project.name)
                _warn(
                    f"Changed:: Expected: "
                    f"{project.expected_changed}, Actual: {report.number_changed}"
                )
            if report.number_unchanged != project.expected_unchanged:
                _warn(
                    f"Unchanged:: Expected: "
                    f"{project.expected_unchanged}, "
                    f"Actual: {report.number_unchanged}"
                )
            if report.number_errored != project.expected_errored:
                _warn(
                    f"Errored:: Expected: "
                    f"{project.expected_errored}, Actual: {report.number_errored}"
                )

            exit_code = (
                exit_code
                or report.number_changed != project.expected_changed
                or report.number_unchanged != project.expected_unchanged
                or report.number_errored != project.expected_errored
            )

    click.echo(f"Exiting with code {exit_code:d}", err=True)
    ctx.exit(exit_code)


def get_project_source_tree(
    project: SQLProject, reset_cache: bool, working_dir: str
) -> Path:
    """
    Returns a Path to a directory containing a project's source tree. Defaults to
    using a cached copy, but will clone a repo and checkout a specific ref if the
    cache does not exist or if reset_cache is passed (in this case, it copies the
    newly-checked-out tree to the cache)
    """

    cache_dir = Path(user_cache_dir(appname="sqlfmt_primer"))
    proj_cache_dir = cache_dir / project.name / project.git_ref

    if reset_cache or not proj_cache_dir.exists():
        click.echo(f"Cloning {project.name}", err=True)
        target_dir = clone_and_checkout(project, working_dir)
        shutil.copytree(target_dir, proj_cache_dir, dirs_exist_ok=True)
        return target_dir
    else:
        click.echo(f"Using cached files for {project.name}", err=True)
        return proj_cache_dir


def clone_and_checkout(project: SQLProject, working_dir: str) -> Path:
    """
    Clone a project into a local dir, and checkout its ref.
    Returns the local directory containing the source tree
    """
    repo_dir = Path(working_dir) / project.name
    repo = Repo.clone_from(url=project.git_url, to_path=repo_dir)
    head = repo.create_head("sqlfmt", commit=project.git_ref)
    head.checkout(force=True)
    target_dir = repo_dir / project.sub_directory if project.sub_directory else repo_dir
    assert target_dir.exists(), f"Failed to clone repo {project.name}"
    return target_dir


def clear_sqlfmt_cache() -> None:
    """
    Deletes the cache file from the disk, if it exists. Called before
    each primer run to ensure we're formatting every file every time.
    """
    p = get_cache_file()
    try:
        p.unlink()
    except FileNotFoundError:
        pass


def _warn(msg: str) -> None:
    """
    Make msg bold and yellow and print to stderr
    """
    click.echo(
        click.style(msg, fg="yellow", bold=True),
        err=True,
    )<|MERGE_RESOLUTION|>--- conflicted
+++ resolved
@@ -74,15 +74,9 @@
         SQLProject(
             name="dbt_utils",
             git_url="https://github.com/tconbeer/dbt-utils.git",
-<<<<<<< HEAD
-            git_ref="c62b99f",  # sqlfmt 6e9615c
-            expected_changed=8,
-            expected_unchanged=135,
-=======
             git_ref="3e8412a",  # sqlfmt 717530c
             expected_changed=0,
             expected_unchanged=131,
->>>>>>> 66443407
             expected_errored=0,
             sub_directory=Path(""),
         ),
