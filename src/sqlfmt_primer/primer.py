import shutil
import timeit
from dataclasses import dataclass
from pathlib import Path
from tempfile import TemporaryDirectory
from typing import List, Optional

import click
from git.repo import Repo
from platformdirs import user_cache_dir
from sqlfmt.api import get_matching_paths, initialize_progress_bar, run
from sqlfmt.cache import get_cache_file
from sqlfmt.mode import Mode


@dataclass
class SQLProject:
    name: str
    git_url: str
    git_ref: str
    expected_changed: int
    expected_unchanged: int
    expected_errored: int
    sub_directory: Optional[Path] = None


def get_projects() -> List[SQLProject]:
    projects = [
        SQLProject(
            name="gitlab",
            git_url="https://github.com/tconbeer/gitlab-analytics-sqlfmt.git",
<<<<<<< HEAD
            git_ref="b1935f4",  # sqlfmt 54b8edd
            expected_changed=56,
            expected_unchanged=2454,
=======
            git_ref="5cd49f6",  # sqlfmt aed0f39
            expected_changed=1,
            expected_unchanged=2416,
>>>>>>> e9205a9a
            expected_errored=0,
            sub_directory=Path("transform/snowflake-dbt/"),
        ),
        SQLProject(
            name="rittman",
            git_url="https://github.com/tconbeer/rittman_ra_data_warehouse.git",
            git_ref="418af64",  # sqlfmt cd38a6c
            expected_changed=3,
            expected_unchanged=309,
            expected_errored=4,  # true mismatching brackets
            sub_directory=Path(""),
        ),
        SQLProject(
            name="http_archive",
            git_url="https://github.com/tconbeer/http_archive_almanac.git",
            git_ref="414b535",  # sqlfmt faaf71b
            expected_changed=1,
            expected_unchanged=1802,
            expected_errored=0,
            sub_directory=Path("sql"),
        ),
        SQLProject(
            name="aqi",
            git_url="https://github.com/tconbeer/aqi_livibility_analysis.git",
            git_ref="f313f5b",  # sqlfmt 54b8edd
            expected_changed=2,
            expected_unchanged=7,
            expected_errored=0,
            sub_directory=Path("src/aqi_dbt/models"),
        ),
        SQLProject(
            name="jaffle_shop",
            git_url="https://github.com/tconbeer/jaffle_shop.git",
            git_ref="5e63c7c",  # sqlfmt 54b8edd
            expected_changed=2,
            expected_unchanged=6,
            expected_errored=0,
            sub_directory=Path(""),
        ),
        SQLProject(
            name="dbt_utils",
            git_url="https://github.com/tconbeer/dbt-utils.git",
            git_ref="c62b99f",  # sqlfmt 6e9615c
            expected_changed=8,
            expected_unchanged=135,
            expected_errored=0,
            sub_directory=Path(""),
        ),
    ]
    return projects


@click.command()
@click.argument("project_names", nargs=-1)
@click.option(
    "-q",
    "--quiet",
    is_flag=True,
    help=("Does not print sqlfmt report to stderr"),
)
@click.option(
    "-k",
    "--reset-cache",
    is_flag=True,
    help=("Always does a fresh clone from project's repo."),
)
@click.option(
    "--single-process",
    is_flag=True,
    help=("Run sqlfmt in a single process. Useful for profiling"),
)
@click.pass_context
def sqlfmt_primer(
    ctx: click.Context,
    quiet: bool,
    reset_cache: bool,
    single_process: bool,
    project_names: List[str],
) -> None:
    """
    Run sqlfmt against one or many projects.

    With no arguments, runs against all projects. Otherwise, valide PROJECT NAMES
    are currently: "aqi", "gitlab", "rittman", and "http_archive"
    """

    all_projects = get_projects()
    all_names = [project.name for project in all_projects]
    if project_names:
        for proj_name in project_names:
            if proj_name not in all_names:
                click.echo(f"FATAL: {proj_name} not in known projects: {all_names}")
                ctx.exit(2)

    # ensure we have sqlfmt and git installed
    git = shutil.which("git")
    assert git, "git must be installed before running primer"

    if not project_names:
        projects = all_projects
    else:
        projects = [
            project for project in all_projects if project.name in project_names
        ]

    mode = Mode(quiet=True, check=True, single_process=single_process)
    exit_code = 0
    clear_sqlfmt_cache()

    with TemporaryDirectory() as working_dir:
        for project in projects:
            target_dir = get_project_source_tree(project, reset_cache, working_dir)

            click.echo(f"Running sqlfmt on {project.name}", err=True)

            files = get_matching_paths([target_dir], mode=mode)
            progress_bar, progress_callback = initialize_progress_bar(
                total=len(files), mode=mode
            )

            start_time = timeit.default_timer()
            report = run(files=files, mode=mode, callback=progress_callback)
            end_time = timeit.default_timer()

            progress_bar.close()

            number_formatted = (
                report.number_changed + report.number_unchanged + report.number_errored
            )
            time_elapsed = end_time - start_time
            click.echo(
                (
                    f"Run completed in {time_elapsed:.2f} seconds "
                    f"({number_formatted / time_elapsed:.1f} files/sec)"
                ),
                err=True,
            )

            if not quiet:
                report.display_report()

            if report.number_changed != project.expected_changed:
                _warn(project.name)
                _warn(
                    f"Changed:: Expected: "
                    f"{project.expected_changed}, Actual: {report.number_changed}"
                )
            if report.number_unchanged != project.expected_unchanged:
                _warn(
                    f"Unchanged:: Expected: "
                    f"{project.expected_unchanged}, "
                    f"Actual: {report.number_unchanged}"
                )
            if report.number_errored != project.expected_errored:
                _warn(
                    f"Errored:: Expected: "
                    f"{project.expected_errored}, Actual: {report.number_errored}"
                )

            exit_code = (
                exit_code
                or report.number_changed != project.expected_changed
                or report.number_unchanged != project.expected_unchanged
                or report.number_errored != project.expected_errored
            )

    click.echo(f"Exiting with code {exit_code:d}", err=True)
    ctx.exit(exit_code)


def get_project_source_tree(
    project: SQLProject, reset_cache: bool, working_dir: str
) -> Path:
    """
    Returns a Path to a directory containing a project's source tree. Defaults to
    using a cached copy, but will clone a repo and checkout a specific ref if the
    cache does not exist or if reset_cache is passed (in this case, it copies the
    newly-checked-out tree to the cache)
    """

    cache_dir = Path(user_cache_dir(appname="sqlfmt_primer"))
    proj_cache_dir = cache_dir / project.name / project.git_ref

    if reset_cache or not proj_cache_dir.exists():
        click.echo(f"Cloning {project.name}", err=True)
        target_dir = clone_and_checkout(project, working_dir)
        shutil.copytree(target_dir, proj_cache_dir, dirs_exist_ok=True)
        return target_dir
    else:
        click.echo(f"Using cached files for {project.name}", err=True)
        return proj_cache_dir


def clone_and_checkout(project: SQLProject, working_dir: str) -> Path:
    """
    Clone a project into a local dir, and checkout its ref.
    Returns the local directory containing the source tree
    """
    repo_dir = Path(working_dir) / project.name
    repo = Repo.clone_from(url=project.git_url, to_path=repo_dir)
    head = repo.create_head("sqlfmt", commit=project.git_ref)
    head.checkout(force=True)
    target_dir = repo_dir / project.sub_directory if project.sub_directory else repo_dir
    assert target_dir.exists(), f"Failed to clone repo {project.name}"
    return target_dir


def clear_sqlfmt_cache() -> None:
    """
    Deletes the cache file from the disk, if it exists. Called before
    each primer run to ensure we're formatting every file every time.
    """
    p = get_cache_file()
    try:
        p.unlink()
    except FileNotFoundError:
        pass


def _warn(msg: str) -> None:
    """
    Make msg bold and yellow and print to stderr
    """
    click.echo(
        click.style(msg, fg="yellow", bold=True),
        err=True,
    )<|MERGE_RESOLUTION|>--- conflicted
+++ resolved
@@ -29,15 +29,9 @@
         SQLProject(
             name="gitlab",
             git_url="https://github.com/tconbeer/gitlab-analytics-sqlfmt.git",
-<<<<<<< HEAD
-            git_ref="b1935f4",  # sqlfmt 54b8edd
-            expected_changed=56,
-            expected_unchanged=2454,
-=======
             git_ref="5cd49f6",  # sqlfmt aed0f39
             expected_changed=1,
             expected_unchanged=2416,
->>>>>>> e9205a9a
             expected_errored=0,
             sub_directory=Path("transform/snowflake-dbt/"),
         ),
