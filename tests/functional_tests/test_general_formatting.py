import pytest
<<<<<<< HEAD

from sqlfmt.api import format_markdown_string, format_string
=======
from sqlfmt.api import format_string
>>>>>>> e9205a9a
from sqlfmt.mode import Mode

from tests.util import check_formatting, read_test_data


@pytest.mark.parametrize(
    "p",
    [
        "preformatted/001_select_1.sql",
        "preformatted/002_select_from_where.sql",
        "preformatted/003_literals.sql",
        "preformatted/004_with_select.sql",
        "preformatted/005_fmt_off.sql",
        "preformatted/006_fmt_off_447.sql",
        "preformatted/007_fmt_off_comments.sql",
        "preformatted/008_reserved_names.sql",
        "preformatted/301_multiline_jinjafmt.sql",
        "preformatted/302_jinjafmt_multiline_str.sql",
        "preformatted/303_jinjafmt_more_mutliline_str.sql",
        "preformatted/400_create_table.sql",
        "unformatted/100_select_case.sql",
        "unformatted/101_multiline.sql",
        "unformatted/102_lots_of_comments.sql",
        "unformatted/103_window_functions.sql",
        "unformatted/104_joins.sql",
        "unformatted/106_leading_commas.sql",
        "unformatted/107_jinja_blocks.sql",
        "unformatted/108_test_block.sql",
        "unformatted/109_lateral_flatten.sql",
        "unformatted/110_other_identifiers.sql",
        "unformatted/111_chained_boolean_between.sql",
        "unformatted/112_semicolons.sql",
        "unformatted/113_utils_group_by.sql",
        "unformatted/114_unions.sql",
        "unformatted/115_select_star_except.sql",
        "unformatted/116_chained_booleans.sql",
        "unformatted/117_whitespace_in_tokens.sql",
        "unformatted/118_within_group.sql",
        "unformatted/119_psycopg_placeholders.sql",
        "unformatted/120_array_literals.sql",
        "unformatted/121_stubborn_merge_edge_cases.sql",
        "unformatted/122_values.sql",
        "unformatted/123_spark_keywords.sql",
        "unformatted/124_bq_compound_types.sql",
        "unformatted/125_numeric_constants.sql",
        "unformatted/126_blank_lines.sql",
        "unformatted/127_more_comments.sql",
        "unformatted/128_double_slash_comments.sql",
        "unformatted/129_duckdb_joins.sql",
        "unformatted/130_athena_data_types.sql",
        "unformatted/131_assignment_statement.sql",
        "unformatted/133_for_else.sql",
        "unformatted/200_base_model.sql",
        "unformatted/201_basic_snapshot.sql",
        "unformatted/202_unpivot_macro.sql",
        "unformatted/203_gitlab_email_domain_type.sql",
        "unformatted/204_gitlab_tag_validation.sql",
        "unformatted/205_rittman_hubspot_deals.sql",
        "unformatted/206_gitlab_prep_geozone.sql",
        "unformatted/207_rittman_int_journals.sql",
        "unformatted/208_rittman_int_plan_breakout_metrics.sql",
        "unformatted/209_rittman_int_web_events_sessionized.sql",
        "unformatted/210_gitlab_gdpr_delete.sql",
        "unformatted/211_http_2019_cdn_17_20.sql",
        "unformatted/212_http_2019_cms_14_02.sql",
        "unformatted/213_gitlab_fct_sales_funnel_target.sql",
        "unformatted/214_get_unique_attributes.sql",
        "unformatted/215_gitlab_get_backup_table_command.sql",
        "unformatted/216_gitlab_zuora_revenue_revenue_contract_line_source.sql",
        "unformatted/217_dbt_unit_testing_csv.sql",
        "unformatted/218_multiple_c_comments.sql",
        "unformatted/219_any_all_agg.sql",
        "unformatted/300_jinjafmt.sql",
        "unformatted/400_create_fn_and_select.sql",
        "unformatted/401_explain_select.sql",
        "unformatted/402_delete_from_using.sql",
        "unformatted/403_grant_revoke.sql",
        "unformatted/404_create_function_pg_examples.sql",
        "unformatted/405_create_function_snowflake_examples.sql",
        "unformatted/406_create_function_bq_examples.sql",
        "unformatted/407_alter_function_pg_examples.sql",
        "unformatted/408_alter_function_snowflake_examples.sql",
        "unformatted/409_create_external_function.sql",
        "unformatted/410_create_warehouse.sql",
        "unformatted/411_create_clone.sql",
        "unformatted/900_create_view.sql",
        "unformatted/999_unsupported_ddl.sql",
    ],
)
def test_formatting(p: str) -> None:
    mode = Mode()

    source, expected = read_test_data(p)
    actual = format_string(source, mode)

    check_formatting(expected, actual, ctx=p)

    second_pass = format_string(actual, mode)
    check_formatting(expected, second_pass, ctx=f"2nd-{p}")


@pytest.mark.parametrize(
    "p",
    [
        "preformatted/008_markdown_file.md",
        "preformatted/009_markdown_fmt_off.md",
        "unformatted/500_markdown_file.md",
    ],
)
def test_markdown_formatting(p: str) -> None:
    mode = Mode()

    source, expected = read_test_data(p)
    actual = format_markdown_string(source, mode)

    check_formatting(expected, actual, ctx=p)

    second_pass = format_markdown_string(actual, mode)
    check_formatting(expected, second_pass, ctx=f"2nd-{p}")<|MERGE_RESOLUTION|>--- conflicted
+++ resolved
@@ -1,10 +1,6 @@
 import pytest
-<<<<<<< HEAD
 
 from sqlfmt.api import format_markdown_string, format_string
-=======
-from sqlfmt.api import format_string
->>>>>>> e9205a9a
 from sqlfmt.mode import Mode
 
 from tests.util import check_formatting, read_test_data
